mod docker;
mod go;
mod hcl;
<<<<<<< HEAD

pub use self::docker::Dockerfile;
=======
>>>>>>> 106614f9
pub use self::go::Go;
pub use self::hcl::HCL;

pub trait Queryable {
    fn target_language() -> tree_sitter::Language;
    fn query_language() -> tree_sitter::Language;

    fn get_query_nodes(root: &tree_sitter::Tree) -> Vec<tree_sitter::Node>;
    fn range_for_view(node: &tree_sitter::Node) -> (tree_sitter::Point, tree_sitter::Point);

    fn is_skippable(_node: &tree_sitter::Node) -> bool {
        false
    }

    fn is_leaf_like(_node: &tree_sitter::Node) -> bool {
        false
    }

    fn is_string_literal(_node: &tree_sitter::Node) -> bool {
        false
    }
}<|MERGE_RESOLUTION|>--- conflicted
+++ resolved
@@ -1,11 +1,8 @@
 mod docker;
 mod go;
 mod hcl;
-<<<<<<< HEAD
 
 pub use self::docker::Dockerfile;
-=======
->>>>>>> 106614f9
 pub use self::go::Go;
 pub use self::hcl::HCL;
 
@@ -27,4 +24,8 @@
     fn is_string_literal(_node: &tree_sitter::Node) -> bool {
         false
     }
+
+    fn normalize_annonymous_leaf(s: &str) -> String {
+        s.to_string()
+    }
 }