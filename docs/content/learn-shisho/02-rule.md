---
title: 'Rule'
metaTitle: 'Rule'
metaDescription: 'This page describes details of rules for pattern matching.'
---

## Overview

_A rule_ describes how matched parts for a pattern should be treated. It mainly consists of:

- an ID
<<<<<<< HEAD
- [a pattern](/learn-shisho/01-pattern)
- a target language name of the pattern
- a message related to the pattern
- [rule constraints](/learn-shisho/03-constraint) (optional)
- [rewrite option(s)](/learn-shisho/04-rewrite-option) (optional)
=======
- [one or more patterns](/learn-shisho/01-pattern)
- a target language name of the pattern
- a message related to the pattern
- [rule constraints](/learn-shisho/03-constraint) (optional)
- [one or more rewrite patterns](/learn-shisho/04-rewrite-pattern) (optional)
>>>>>>> ac878c19

_A rule set_ is a set of rules with Shisho's version information. Here's an example ruleset:

```yaml
version: '1'
rules:
  - id: sample-policy
    language: hcl
    pattern: |
      size = :[X]
    message: |
      here comes your own message
    rewrite: size = 20
```

## Properties

This section explains basic properties. 

### id

You can set an id whatever you want. However, we recommend:
- Unique
- Meaningful
- Easy to understand the policy

### language

This is a target language and currently available languages are:
- hcl
- go
- dockerfile

Last Update: 10/21/2021

### message

A message is displayed when it matches `pattern` block.

### pattern and patterns

_A pattern_ describes what parts are searched and you can select single pattern **OR** multiple patterns.

#### Single Pattern

A below example is a fundamental usage. This searches the part `auto_recovery = false` in `resource "foobar"`. 

```yaml
pattern: |
  resource "foobar" :[NAME] {
    :[...X]
    auto_recovery = false
    :[...Y]
  }
```

> 📝 Tips: what is `:[...X]` and `:[...Y]`?  
> These are _metavariables_. Please review the section, _Metavariable_ on the page [Pattern](/learn-shisho/01-pattern). 

#### Multiple Patterns

Multiple patterns are available for complex searches. For instance, the below patterns search the parts to meet **either** case, `risk_level` is `1` **OR** `2`. 

```yaml
patterns:
  - pattern: |
      resource "foobar" :[NAME] {
        :[...X]
        risk_level = 1
        :[...Y]
      }
  - pattern: |
      resource "foobar" :[NAME] {
        :[...X]
        risk_level = 2
        :[...Y]
      }
```

#### Invalid Pattern Expression

You can select **either** single or multiple patterns. Your rule cannot have both expressions.

```yaml

// This is an invalid example because the code has both `pattern` and `patterns`.
// You need explicitly select either one. 
pattern: | 
  resource "foobar" :[NAME] {
    :[...X]
    risk_level = 1
    :[...Y]
  }
patterns:
  - pattern: | 
      resource "foobar" :[NAME] {
        :[...X]
        risk_level = 2
        :[...Y]
      }
  - pattern: |
      resource "foobar" :[NAME] {
        :[...X]
        risk_level = 3
        :[...Y]
      }
```

### rewrite and rewrite_options

If the parts match `pattern` block, it is transformed by `rewrite` block. You can utilize a single rewrite option with `rewrite` block in a rule **OR** multiple rewrite options with `rewrite_options` block. Please check the further details on the page [one or more rewrite patterns](/learn-shisho/04-rewrite-option). <|MERGE_RESOLUTION|>--- conflicted
+++ resolved
@@ -9,19 +9,11 @@
 _A rule_ describes how matched parts for a pattern should be treated. It mainly consists of:
 
 - an ID
-<<<<<<< HEAD
-- [a pattern](/learn-shisho/01-pattern)
-- a target language name of the pattern
-- a message related to the pattern
-- [rule constraints](/learn-shisho/03-constraint) (optional)
-- [rewrite option(s)](/learn-shisho/04-rewrite-option) (optional)
-=======
 - [one or more patterns](/learn-shisho/01-pattern)
 - a target language name of the pattern
 - a message related to the pattern
 - [rule constraints](/learn-shisho/03-constraint) (optional)
-- [one or more rewrite patterns](/learn-shisho/04-rewrite-pattern) (optional)
->>>>>>> ac878c19
+- [one or more rewrite patterns](/learn-shisho/04-rewrite-option) (optional)
 
 _A rule set_ is a set of rules with Shisho's version information. Here's an example ruleset:
 
